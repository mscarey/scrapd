--- conflicted
+++ resolved
@@ -11,11 +11,7 @@
 ])
 def test_is_between_00(current, from_, to, expected):
     """Ensure a date is in range."""
-<<<<<<< HEAD
-    assert (date_utils.from_date(from_) <= date_utils.parse_date(current) <= date_utils.to_date(to)) == expected
-=======
     assert date_utils.is_between(current, from_, to) == expected
->>>>>>> 695cb166
 
 
 @pytest.mark.parametrize('date, default, settings, expected', [
