--- conflicted
+++ resolved
@@ -6,11 +6,8 @@
 from urllib.parse import urljoin
 
 import aiohttp
-<<<<<<< HEAD
 import bs4
-=======
 import dateparser
->>>>>>> 6b765aa9
 from dateparser.search import search_dates
 from loguru import logger
 from tenacity import retry
@@ -615,7 +612,7 @@
         d[Fields.NOTES] = notes_from_element(deceased_tag_p, deceased_field_str)
 
     r, err = common_fatality_parsing(d)
-    return r, parsing_errors + err
+    return d, parsing_errors + err
 
 
 def parse_case_field(page):
@@ -682,37 +679,23 @@
         and the Deceased field as a string
     :rtype: tuple
     """
-<<<<<<< HEAD
 
     def starts_with_deceased(tag):
         return tag.get_text().strip().startswith("Deceased:")
 
     deceased_tag_p = soup.find(starts_with_deceased)
+    try:
+        deceased_text = deceased_tag_p.get_text()
+        if len(deceased_text) < 100 and "preliminary" not in deceased_text:
+            return deceased_tag_p, deceased_text.split("Deceased:")[1].strip()
+    except AttributeError:
+        pass
+
     try:
         deceased_field_str = deceased_tag_p.find("strong").next_sibling.string.strip()
     except AttributeError:
         deceased_field_str = None
     return deceased_tag_p, deceased_field_str
-=======
-    deceased_pattern = re.compile(
-        r'''
-        >Deceased:          # The name of the desired field.
-        \s*                 # Any whitespace character.
-        (?:</span>)?        # Non-capture (literal match).
-        (?:</strong>)?      # Non-capture (literal match).
-        \s*                 # Any whitespace character.
-        >?                  # Literal match.
-        (
-        [^<]*\d             # Capture any character/digit except '<'.
-        \s*.*               # Any character/whitespace.
-        (years\sof\sage)?   # Literal match for the "years of age" string (optional)
-        )                   #
-        \)?<                # Literal match ')' and '<'
-        ''',
-        re.VERBOSE,
-    )
-    return match_pattern(page, deceased_pattern)
->>>>>>> 6b765aa9
 
 
 def parse_time_field(page):
